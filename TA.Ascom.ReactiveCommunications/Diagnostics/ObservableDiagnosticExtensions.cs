﻿// This file is part of the TA.Ascom.ReactiveCommunications project
// 
// Copyright © 2015-2020 Tigra Astronomy, all rights reserved.
// 
// Permission is hereby granted, free of charge, to any person obtaining a copy of this software and associated
// documentation files (the "Software"), to deal in the Software without restriction, including without limitation
// the rights to use, copy, modify, merge, publish, distribute, sublicense, and/or sell copies of the Software, and to
// permit persons to whom the Software is furnished to do so. The Software comes with no warranty of any kind.
// You make use of the Software entirely at your own risk and assume all liability arising from your use thereof.
// 
// File: ObservableDiagnosticExtensions.cs  Last modified: 2020-07-20@00:50 by Tim Long

using System;
using System.Reactive.Linq;
using TA.Utils.Core;

namespace TA.Ascom.ReactiveCommunications.Diagnostics
    {
    /// <summary>Provides debug and trace support for observables.</summary>
    public static class ObservableDiagnosticExtensions
        {
        /// <summary>Traces the specified observable.</summary>
        /// <typeparam name="TSource">The type of the observable sequence.</typeparam>
        /// <param name="source">The source sequence to be traced.</param>
        /// <param name="name">The name emitted in trace output for this source.</param>
        public static IObservable<TSource> Trace<TSource>(this IObservable<TSource> source, string name)
            {
            var log = ServiceLocator.LogService;
            var id = 0;
            return Observable.Create<TSource>(observer =>
                {
                var subscriptionId = ++id; // closure
                var sequenceName = name; // closure
<<<<<<< HEAD
                Action<string, object> trace = (action, content) => log
                    .Trace(sourceNameOverride: "Observable")
                    .Message("{@source}[{id}]: {@action}({@content})", sequenceName, subscriptionId, action, content)
                    .Write();
                trace("Subscribe", "");
=======

                WriteTraceOutput("Subscribe", "");
>>>>>>> 74b1e00b
                var disposable = source.Subscribe(
                                                  v =>
                                                  {
                                                      WriteTraceOutput("OnNext", v.ToString().ExpandAscii());
                                                      observer.OnNext(v);
                                                  },
                                                  e =>
                                                  {
                                                      WriteTraceOutput("OnError", "");
                                                      observer.OnError(e);
                                                  },
                                                  () =>
                                                  {
                                                      WriteTraceOutput("OnCompleted", "");
                                                      observer.OnCompleted();
                                                  });
                return () =>
                    {
                        WriteTraceOutput("Dispose", "");
                        disposable.Dispose();
                    };

                void WriteTraceOutput(string action, object content)
                {
                    log.Trace(sourceNameOverride: "RxComms")
                        .Message("{@source}[{id}]: {@action}({@content})",
                                 sequenceName,
                                 subscriptionId,
                                 action,
                                 content)
                        .Write();
                }
                });
            }
        }
    }<|MERGE_RESOLUTION|>--- conflicted
+++ resolved
@@ -31,32 +31,24 @@
                 {
                 var subscriptionId = ++id; // closure
                 var sequenceName = name; // closure
-<<<<<<< HEAD
-                Action<string, object> trace = (action, content) => log
-                    .Trace(sourceNameOverride: "Observable")
-                    .Message("{@source}[{id}]: {@action}({@content})", sequenceName, subscriptionId, action, content)
-                    .Write();
-                trace("Subscribe", "");
-=======
 
                 WriteTraceOutput("Subscribe", "");
->>>>>>> 74b1e00b
                 var disposable = source.Subscribe(
-                                                  v =>
-                                                  {
-                                                      WriteTraceOutput("OnNext", v.ToString().ExpandAscii());
-                                                      observer.OnNext(v);
-                                                  },
-                                                  e =>
-                                                  {
-                                                      WriteTraceOutput("OnError", "");
-                                                      observer.OnError(e);
-                                                  },
-                                                  () =>
-                                                  {
-                                                      WriteTraceOutput("OnCompleted", "");
-                                                      observer.OnCompleted();
-                                                  });
+                    v =>
+                    {
+                        WriteTraceOutput("OnNext", v.ToString().ExpandAscii());
+                        observer.OnNext(v);
+                    },
+                    e =>
+                    {
+                        WriteTraceOutput("OnError", "");
+                        observer.OnError(e);
+                    },
+                    () =>
+                    {
+                        WriteTraceOutput("OnCompleted", "");
+                        observer.OnCompleted();
+                    });
                 return () =>
                     {
                         WriteTraceOutput("Dispose", "");
@@ -67,10 +59,10 @@
                 {
                     log.Trace(sourceNameOverride: "RxComms")
                         .Message("{@source}[{id}]: {@action}({@content})",
-                                 sequenceName,
-                                 subscriptionId,
-                                 action,
-                                 content)
+                            sequenceName,
+                            subscriptionId,
+                            action,
+                            content)
                         .Write();
                 }
                 });
